--- conflicted
+++ resolved
@@ -482,7 +482,6 @@
 - **`rabbitmq_queue_messages_unacknowledged`** | `gauge`
   number of messages delivered to consumers but not yet acknowledged
 
-<<<<<<< HEAD
 #### Unit Tests
 
 - `test`: Run unit tests for all applications
@@ -529,90 +528,4 @@
 
 ```bash
 pnpm test:server -- --reporter=verbose
-```
-=======
-- **`rabbitmq_queue_messages_total`** | `counter`
-  total number of messages published to the queue (ready + unacknowledged)
-
-- **`rabbitmq_connections`** | `gauge`
-  current number of open connections
-
-- **`rabbitmq_channels`** | `gauge`
-  current number of open AMQP channels
->>>>>>> e233cdf2
-
-- **`rabbitmq_queue_memory_usage`** | `gauge`
-  memory used by individual queues
-
-- **`rabbitmq_node_memory_used_bytes`** | `gauge`
-  total memory used by the RabbitMQ node
-
-- **`rabbitmq_node_disk_free`** | `gauge`
-  disk space remaining on the node
-
-- **`rabbitmq_node_running`** | `gauge`
-  node running status (1 = up, 0 = down)
-
-- **`rabbitmq_erlang_processes`** | `gauge`
-  number of Erlang processes currently in use
-
-- **`rabbitmq_vm_memory_limit`** | `gauge`
-  memory limit of the Erlang VM
-
-- **`rabbitmq_message_stats_publish`** | `counter`
-  total number of messages published
-
-- **`rabbitmq_message_stats_ack`** | `counter`
-  total number of messages acknowledged
-
-- **`rabbitmq_message_stats_delivery_get`** | `counter`
-  total number of messages delivered or fetched from queues
-
-Suggested alert rules:
-
-```yaml
-  - alert: RabbitMQHighReadyMessages
-  expr: increase(rabbitmq_queue_messages_ready[5m]) > 100000
-  for: 5m
-  labels:
-    severity: warning
-  annotations:
-    summary: "High number of ready messages in RabbitMQ queue"
-    description: "Over 100k messages have accumulated in ready state in the last 5 minutes. Check consumers."
-
-- alert: RabbitMQUnauthorizedAcks
-  expr: rabbitmq_queue_messages_unacknowledged > 50000
-  for: 5m
-  labels:
-    severity: critical
-  annotations:
-    summary: "High unacknowledged messages"
-    description: "More than 50k messages are unacknowledged. Consumers might be slow or stuck."
-
-- alert: RabbitMQNodeDown
-  expr: rabbitmq_node_running == 0
-  for: 1m
-  labels:
-    severity: critical
-  annotations:
-    summary: "RabbitMQ node is down"
-    description: "A RabbitMQ node has stopped running. Immediate attention required."
-
-- alert: RabbitMQMemoryHigh
-  expr: rabbitmq_node_memory_used_bytes / rabbitmq_vm_memory_limit > 0.85
-  for: 10m
-  labels:
-    severity: warning
-  annotations:
-    summary: "RabbitMQ node memory usage high"
-    description: "Memory usage above 85% for more than 10 minutes. Risk of memory alarms."
-
-- alert: RabbitMQDiskLow
-  expr: rabbitmq_node_disk_free < 10 * 1024 * 1024 * 1024
-  for: 5m
-  labels:
-    severity: warning
-  annotations:
-    summary: "RabbitMQ node low disk space"
-    description: "Less than 10 GB disk free. Could lead to message persistence issues."
 ```