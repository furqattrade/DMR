import {
  AgentDecryptedMessageDto,
  AgentDto,
  AgentEncryptedMessageDto,
  AgentEventNames,
  AgentMessageDto,
  ValidationErrorType,
  ExternalServiceMessageDto,
  IAgent,
  IAgentList,
  MessageType,
  Utils,
  SimpleValidationFailureMessage,
  ValidationErrorDto,
} from '@dmr/shared';
import { plainToInstance } from 'class-transformer';
import { validate } from 'class-validator';

import { HttpService } from '@nestjs/axios';
import { Cache, CACHE_MANAGER } from '@nestjs/cache-manager';
<<<<<<< HEAD
import { Inject, Injectable, Logger, OnModuleInit } from '@nestjs/common';
import { firstValueFrom } from 'rxjs';
=======
import { BadRequestException, Inject, Injectable, Logger, OnModuleInit } from '@nestjs/common';
>>>>>>> 255736e7
import { AgentConfig, agentConfig } from '../../common/config';
import { WebsocketService } from '../websocket/websocket.service';

@Injectable()
export class AgentsService implements OnModuleInit {
  private readonly AGENTS_CACHE_KEY = 'DMR_AGENTS_LIST';
  private readonly logger = new Logger(AgentsService.name);

  constructor(
    @Inject(agentConfig.KEY) private readonly agentConfig: AgentConfig,
    @Inject(CACHE_MANAGER) private readonly cacheManager: Cache,
    private readonly websocketService: WebsocketService,
    private readonly httpService: HttpService,
  ) {}

  onModuleInit(): void {
    this.setupSocketEventListeners();
  }

  private setupSocketEventListeners(): void {
    if (!this.websocketService.isConnected()) {
      this.logger.warn(
        'WebSocket is not connected. Will retry setting up agent event listeners when connected.',
      );
      return;
    }

    const socket = this.websocketService.getSocket();

    if (!socket) {
      this.logger.error(
        'Failed to get socket instance even though connection was reported as active',
      );
      return;
    }

    socket.on(AgentEventNames.FULL_AGENT_LIST, (data: IAgentList) => {
      void this.handleFullAgentListEvent(data);
    });

    socket.on(AgentEventNames.PARTIAL_AGENT_LIST, (data: IAgentList) => {
      void this.handlePartialAgentListEvent(data);
    });

    socket.on(AgentEventNames.MESSAGE_FROM_DMR_SERVER, (data: AgentMessageDto) => {
      void this.handleMessageFromDMRServerEvent(data);
    });
  }

  private async handleFullAgentListEvent(data: IAgentList): Promise<void> {
    try {
      const responseItems = Array.isArray(data.response) ? data.response : [];
      const validAgents: IAgent[] = [];

      for (const item of responseItems) {
        if (!item.id) continue;

        const agentDto = plainToInstance(AgentDto, item);
        const errors = await validate(agentDto);

        if (errors.length > 0) {
          this.logger.error(`Validation failed for agent: ${JSON.stringify(errors)}`);
          continue;
        }

        validAgents.push(agentDto);
      }

      await this.cacheManager.set(this.AGENTS_CACHE_KEY, validAgents);
      this.logger.log(`Received full agent list with ${validAgents.length} active agents`);
    } catch (error) {
      const errorMessage = error instanceof Error ? error.message : JSON.stringify(error);
      this.logger.error(`Error handling full agent list: ${errorMessage}`);
    }
  }

  private async handlePartialAgentListEvent(data: IAgentList): Promise<void> {
    try {
      const currentAgents: IAgent[] =
        (await this.cacheManager.get<IAgent[]>(this.AGENTS_CACHE_KEY)) ?? [];

      const agentMap: Map<string, IAgent> = new Map();
      currentAgents.forEach((agent: IAgent) => agentMap.set(agent.id, agent));

      const responseItems = Array.isArray(data.response) ? data.response : [];

      for (const item of responseItems) {
        if (!item.id) continue;

        const agentDto = plainToInstance(AgentDto, item);
        const errors = await validate(agentDto);

        if (errors.length > 0) {
          this.logger.error(`Validation failed for agent: ${JSON.stringify(errors)}`);
          continue;
        }

        if (agentDto.deleted) {
          agentMap.delete(agentDto.id);
        } else {
          agentMap.set(agentDto.id, agentDto);
        }
      }

      const updatedAgents = Array.from(agentMap.values());

      await this.cacheManager.set(this.AGENTS_CACHE_KEY, updatedAgents, 0);
    } catch (error) {
      const errorMessage = error instanceof Error ? error.message : JSON.stringify(error);
      this.logger.error(`Error handling partial agent list: ${errorMessage}`);
    }
  }

  private async handleMessageFromDMRServerEvent(message: AgentMessageDto): Promise<void> {
    const errors: ValidationErrorDto[] = [];

    try {
      const decryptedMessage = await this.decryptMessagePayloadFromDMRServer(message);

      if (!decryptedMessage) {
        this.logger.error(`Something went wrong while decrypting the message`);
        errors.push({
          type: ValidationErrorType.DECRYPTION_FAILED,
          message: 'Something went wrong while decrypting the message.',
        });
      } else {
        this.logger.log('Message is decrypted');
      }
<<<<<<< HEAD

      this.logger.log('Message is decrypted');

      if (this.agentConfig.webhookEndpoint) {
        try {
          const externalServiceMessage: ExternalServiceMessageDto = {
            id: decryptedMessage.id,
            recipientId: decryptedMessage.recipientId,
            payload: decryptedMessage.payload,
          };

          await this.sendMessageToWebhook(externalServiceMessage);
          this.logger.log(
            `Message forwarded to webhook endpoint: ${this.agentConfig.webhookEndpoint}`,
          );
        } catch (webhookError) {
          const errorMessage =
            webhookError instanceof Error ? webhookError.message : JSON.stringify(webhookError);
          this.logger.error(`Failed to forward message to webhook: ${errorMessage}`);
        }
      } else {
        this.logger.debug('No webhook endpoint configured, skipping message forwarding');
      }
=======
>>>>>>> 255736e7
    } catch (error) {
      const errorMessage = error instanceof Error ? error.message : JSON.stringify(error);
      this.logger.error(`Error handling message from DMR Server: ${errorMessage}`);

      errors.push({
        type: ValidationErrorType.SIGNATURE_VALIDATION_FAILED,
        message: errorMessage,
      });
    }

    if (errors.length !== 0) {
      const error: SimpleValidationFailureMessage = {
        id: message.id,
        errors: errors,
        message: message,
        receivedAt: message.receivedAt || new Date().toISOString(),
      };

      this.websocketService.getSocket()?.emit(AgentEventNames.MESSAGE_PROCESSING_FAILED, error);

      this.logger.warn(
        `Emitted ${AgentEventNames.MESSAGE_PROCESSING_FAILED} event for message ${message.id} with errors: ${JSON.stringify(errors)}`,
      );
    }
  }

  private async sendMessageToWebhook(message: ExternalServiceMessageDto): Promise<void> {
    if (!this.agentConfig.webhookEndpoint) {
      throw new Error('Webhook endpoint not configured');
    }
    try {
      await firstValueFrom(this.httpService.post(this.agentConfig.webhookEndpoint, message));
    } catch (error) {
      const errorMessage = error instanceof Error ? error.message : JSON.stringify(error);
      throw new Error(`Failed to send message to webhook: ${errorMessage}`);
    }
  }

  async getAgentById(id: string): Promise<IAgent | null> {
    try {
      const agents: IAgent[] = (await this.cacheManager.get<IAgent[]>(this.AGENTS_CACHE_KEY)) ?? [];
      return agents.find((agent) => agent.id === id) || null;
    } catch (error) {
      const errorMessage = error instanceof Error ? error.message : JSON.stringify(error);
      this.logger.error(`Error getting agent by ID: ${errorMessage}`);
      return null;
    }
  }

  async encryptMessagePayloadFromExternalService(
    message: ExternalServiceMessageDto,
  ): Promise<AgentEncryptedMessageDto | null> {
    try {
      const uuid = crypto.randomUUID();
      const recipient = await this.getAgentById(message.recipientId);

      if (!recipient) {
        this.logger.error(`Recipient info not found.`);
        return null;
      }

      const encryptedPayload = await Utils.encryptPayload(
        message.payload,
        this.agentConfig.privateKey,
        recipient.authenticationCertificate,
      );

      const encryptedMessage: AgentEncryptedMessageDto = {
        id: uuid,
        type: MessageType.Message,
        payload: encryptedPayload,
        recipientId: recipient.id,
        senderId: this.agentConfig.id,
        timestamp: new Date().toISOString(),
      };

      return encryptedMessage;
    } catch (error) {
      const errorMessage = error instanceof Error ? error.message : JSON.stringify(error);
      this.logger.error(`Error encrypting message: ${errorMessage}`);
      return null;
    }
  }

  async decryptMessagePayloadFromDMRServer(
    message: AgentEncryptedMessageDto,
  ): Promise<AgentDecryptedMessageDto | null> {
    try {
      const sender = await this.getAgentById(message.senderId);

      if (!sender) {
        this.logger.error(`Sender info not found.`);
        return null;
      }

      const decryptedPayload = await Utils.decryptPayload(
        message.payload,
        sender.authenticationCertificate,
        this.agentConfig.privateKey,
      );

      const decryptedMessage: AgentDecryptedMessageDto = {
        id: message.id,
        type: message.type,
        payload: decryptedPayload.data,
        recipientId: this.agentConfig.id,
        senderId: sender.id,
        timestamp: message.timestamp,
      };

      return decryptedMessage;
    } catch (error) {
      const errorMessage = error instanceof Error ? error.message : JSON.stringify(error);

      this.logger.error(`Error decrypting message: ${errorMessage}`);
      throw new BadRequestException(errorMessage);
    }
  }
}<|MERGE_RESOLUTION|>--- conflicted
+++ resolved
@@ -4,26 +4,21 @@
   AgentEncryptedMessageDto,
   AgentEventNames,
   AgentMessageDto,
-  ValidationErrorType,
   ExternalServiceMessageDto,
   IAgent,
   IAgentList,
   MessageType,
+  SimpleValidationFailureMessage,
   Utils,
-  SimpleValidationFailureMessage,
   ValidationErrorDto,
+  ValidationErrorType,
 } from '@dmr/shared';
 import { plainToInstance } from 'class-transformer';
 import { validate } from 'class-validator';
 
 import { HttpService } from '@nestjs/axios';
 import { Cache, CACHE_MANAGER } from '@nestjs/cache-manager';
-<<<<<<< HEAD
-import { Inject, Injectable, Logger, OnModuleInit } from '@nestjs/common';
-import { firstValueFrom } from 'rxjs';
-=======
 import { BadRequestException, Inject, Injectable, Logger, OnModuleInit } from '@nestjs/common';
->>>>>>> 255736e7
 import { AgentConfig, agentConfig } from '../../common/config';
 import { WebsocketService } from '../websocket/websocket.service';
 
@@ -152,32 +147,6 @@
       } else {
         this.logger.log('Message is decrypted');
       }
-<<<<<<< HEAD
-
-      this.logger.log('Message is decrypted');
-
-      if (this.agentConfig.webhookEndpoint) {
-        try {
-          const externalServiceMessage: ExternalServiceMessageDto = {
-            id: decryptedMessage.id,
-            recipientId: decryptedMessage.recipientId,
-            payload: decryptedMessage.payload,
-          };
-
-          await this.sendMessageToWebhook(externalServiceMessage);
-          this.logger.log(
-            `Message forwarded to webhook endpoint: ${this.agentConfig.webhookEndpoint}`,
-          );
-        } catch (webhookError) {
-          const errorMessage =
-            webhookError instanceof Error ? webhookError.message : JSON.stringify(webhookError);
-          this.logger.error(`Failed to forward message to webhook: ${errorMessage}`);
-        }
-      } else {
-        this.logger.debug('No webhook endpoint configured, skipping message forwarding');
-      }
-=======
->>>>>>> 255736e7
     } catch (error) {
       const errorMessage = error instanceof Error ? error.message : JSON.stringify(error);
       this.logger.error(`Error handling message from DMR Server: ${errorMessage}`);
