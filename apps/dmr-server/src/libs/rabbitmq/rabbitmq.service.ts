--- conflicted
+++ resolved
@@ -1,8 +1,4 @@
-<<<<<<< HEAD
-import { AgentMessageDto, IRabbitQueue } from '@dmr/shared';
-=======
 import { AgentMessageDto, IRabbitQueue, ISocketAckPayload, SocketAckStatus } from '@dmr/shared';
->>>>>>> 929a4411
 import { HttpService } from '@nestjs/axios';
 import { Cache, CACHE_MANAGER } from '@nestjs/cache-manager';
 import {
