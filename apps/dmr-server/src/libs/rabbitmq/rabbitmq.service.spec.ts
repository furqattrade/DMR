--- conflicted
+++ resolved
@@ -1,11 +1,11 @@
+import { DmrServerEvent } from '@dmr/shared';
 import { Cache, CACHE_MANAGER } from '@nestjs/cache-manager';
+import { Logger } from '@nestjs/common';
+import { EventEmitter2 } from '@nestjs/event-emitter';
 import { SchedulerRegistry } from '@nestjs/schedule';
 import { Test, TestingModule } from '@nestjs/testing';
-import { EventEmitter2 } from '@nestjs/event-emitter';
+import { ConsumeMessage } from 'amqplib';
 import { beforeEach, describe, expect, it, vi } from 'vitest';
-import { ConsumeMessage } from 'amqplib';
-import { DmrServerEvent } from '@dmr/shared';
-import { Logger } from '@nestjs/common';
 
 import { rabbitMQConfig } from '../../common/config';
 import { RabbitMQService } from './rabbitmq.service';
@@ -106,15 +106,8 @@
           },
         },
         {
-<<<<<<< HEAD
-          provide: EventEmitter2,
-          useValue: {
-            emit: vi.fn(),
-          },
-=======
           provide: HttpService,
           useValue: { get: vi.fn() },
->>>>>>> a529cb94
         },
       ],
     }).compile();
@@ -123,11 +116,7 @@
     httpService = module.get<HttpService>(HttpService);
     service = module.get<RabbitMQService>(RabbitMQService);
     schedulerRegistry = module.get<SchedulerRegistry>(SchedulerRegistry);
-<<<<<<< HEAD
-    cacheManager = module.get(CACHE_MANAGER);
     eventEmitter = module.get<EventEmitter2>(EventEmitter2);
-=======
->>>>>>> a529cb94
 
     await service.onModuleInit();
   });
