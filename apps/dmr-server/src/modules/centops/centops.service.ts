import {
  AgentDto,
  ClientConfigDto,
  DmrServerEvent,
  IGetAgentConfigListResponse,
} from '@dmr/shared';
import { HttpService } from '@nestjs/axios';
import { Cache, CACHE_MANAGER } from '@nestjs/cache-manager';
import { BadRequestException, Inject, Injectable, Logger, OnModuleInit } from '@nestjs/common';
import { EventEmitter2 } from '@nestjs/event-emitter';
import { SchedulerRegistry } from '@nestjs/schedule';
import { plainToInstance } from 'class-transformer';
import { validate } from 'class-validator';
<<<<<<< HEAD
=======
import { firstValueFrom } from 'rxjs';
import { AgentDto, CentOpsEvent, ClientConfigDto, IGetAgentConfigListResponse } from '@dmr/shared';
import { EventEmitter2 } from '@nestjs/event-emitter';
>>>>>>> a529cb94
import { CronJob } from 'cron';
import { firstValueFrom } from 'rxjs';
import { CentOpsConfig, centOpsConfig } from '../../common/config';
import { RabbitMQService } from '../../libs/rabbitmq';
import { CentOpsConfigurationDifference } from './interfaces/cent-ops-configuration-difference.interface';

@Injectable()
export class CentOpsService implements OnModuleInit {
  private readonly CENT_OPS_CONFIG_CACHE_KEY = 'CENT_OPS_CONFIGURATION';
  private readonly CENT_OPS_JOB_NAME = 'CENT_OPS_CONFIG_FETCH';
  private readonly logger = new Logger(CentOpsService.name);

  constructor(
    @Inject(CACHE_MANAGER) private cacheManager: Cache,
    @Inject(centOpsConfig.KEY)
    private readonly centOpsConfig: CentOpsConfig,
    private readonly httpService: HttpService,
    private readonly rabbitMQService: RabbitMQService,
    private readonly schedulerRegistry: SchedulerRegistry,
    private readonly eventEmitter: EventEmitter2,
  ) {}

  onModuleInit(): void {
    const onTick = async (): Promise<void> => {
      this.logger.debug(
        `Executing cron job '${this.CENT_OPS_JOB_NAME}' at ${new Date().toISOString()}`,
      );

      await this.syncConfiguration();
    };

    const job = new CronJob(this.centOpsConfig.cronTime, onTick);

    this.schedulerRegistry.addCronJob(this.CENT_OPS_JOB_NAME, job);

    job.start();

    this.logger.log(
      `Cron job '${this.CENT_OPS_JOB_NAME}' scheduled for: ${this.centOpsConfig.cronTime}`,
    );
  }

  async getCentOpsConfigurations(): Promise<ClientConfigDto[]> {
    return (await this.cacheManager.get<ClientConfigDto[]>(this.CENT_OPS_CONFIG_CACHE_KEY)) || [];
  }

  async getCentOpsConfigurationByClientId(clientId: string): Promise<ClientConfigDto> {
    const centOpsConfigs =
      (await this.cacheManager.get<ClientConfigDto[]>(this.CENT_OPS_CONFIG_CACHE_KEY)) || [];

    if (centOpsConfigs.length === 0) {
      this.logger.error('CentOps configuration is empty');

      throw new BadRequestException('CentOps configuration is empty');
    }

    const clientConfig = centOpsConfigs.find((config) => config.id === clientId);
    if (!clientConfig) {
      this.logger.error(`Client configuration not found by ${clientId}`);

      throw new BadRequestException('Client configuration not found');
    }

    return clientConfig;
  }

  async syncConfiguration(): Promise<ClientConfigDto[] | undefined> {
    try {
      const { data } = await firstValueFrom(
        this.httpService.get<IGetAgentConfigListResponse>(this.centOpsConfig.url),
      );

      const configurations =
        (await this.cacheManager.get<ClientConfigDto[]>(this.CENT_OPS_CONFIG_CACHE_KEY)) ?? [];

      const newConfigurations: ClientConfigDto[] = [];

      for (const item of data.response) {
        const clientConfig = plainToInstance(ClientConfigDto, {
          id: item.id,
          name: item.name,
          authenticationCertificate: item.authentication_certificate,
          createdAt: item.created_at,
          updatedAt: item.updated_at,
        });

        const errors = await validate(clientConfig);

        if (errors.length > 0) {
          this.logger.error(
            `Validation failed for client configuration: ${JSON.stringify(errors)}`,
          );

          continue;
        }

        newConfigurations.push(clientConfig);
      }

      const difference = this.getDifference(configurations, newConfigurations);

      for (const addedConfiguration of difference.added) {
        await this.rabbitMQService.setupQueue(addedConfiguration.id);
      }
      for (const deletedConfiguration of difference.deleted) {
        await this.rabbitMQService.deleteQueue(deletedConfiguration.id);
      }

      await this.cacheManager.set(this.CENT_OPS_CONFIG_CACHE_KEY, newConfigurations);
      this.eventEmitter.emit(DmrServerEvent.UPDATED, difference);
      this.logger.log('CentOps configuration updated and stored in memory.');

      return newConfigurations;
    } catch (error: unknown) {
      if (error instanceof Error) {
        this.logger.error(
          `Error while get response from ${this.centOpsConfig.url}: ${error.message}`,
        );
      }
    }
  }

  private getDifference(
    cacheData: ClientConfigDto[],
    centOpsData: ClientConfigDto[],
  ): CentOpsConfigurationDifference {
    const oldIds = new Set(cacheData.map((item) => item.id));
    const newIds = new Set(centOpsData.map((item) => item.id));

    const added: AgentDto[] = [];
    const deleted: AgentDto[] = [];

    for (const newItem of centOpsData) {
      if (!oldIds.has(newItem.id)) {
        added.push({ ...newItem, deleted: false });
      }
    }

    for (const oldItem of cacheData) {
      if (!newIds.has(oldItem.id)) {
        deleted.push({ ...oldItem, deleted: true });
      }
    }

    return {
      added: added,
      deleted: deleted,
    };
  }
}<|MERGE_RESOLUTION|>--- conflicted
+++ resolved
@@ -11,12 +11,6 @@
 import { SchedulerRegistry } from '@nestjs/schedule';
 import { plainToInstance } from 'class-transformer';
 import { validate } from 'class-validator';
-<<<<<<< HEAD
-=======
-import { firstValueFrom } from 'rxjs';
-import { AgentDto, CentOpsEvent, ClientConfigDto, IGetAgentConfigListResponse } from '@dmr/shared';
-import { EventEmitter2 } from '@nestjs/event-emitter';
->>>>>>> a529cb94
 import { CronJob } from 'cron';
 import { firstValueFrom } from 'rxjs';
 import { CentOpsConfig, centOpsConfig } from '../../common/config';
