import { MessageType } from '@dmr/shared';
import { HttpService } from '@nestjs/axios';
import { CACHE_MANAGER } from '@nestjs/cache-manager';
import { BadRequestException, ClassSerializerInterceptor, ValidationPipe } from '@nestjs/common';
import { APP_INTERCEPTOR } from '@nestjs/core';
import { EventEmitter2 } from '@nestjs/event-emitter';
import { SchedulerRegistry } from '@nestjs/schedule';
import { Test, TestingModule } from '@nestjs/testing';
import { useContainer } from 'class-validator';
import { beforeEach, describe, expect, it, vi } from 'vitest';
<<<<<<< HEAD
import { centOpsConfig } from '../../common/config';
import { RabbitMQService } from '../../libs/rabbitmq';
import { CentOpsService } from '../centops/centops.service';
=======
>>>>>>> 255736e7
import { MessageValidatorService } from './message-validator.service';
import { CentOpsService } from '../centops/centops.service';

describe('MessageValidatorService', () => {
  let service: MessageValidatorService;
  let centOpsService: CentOpsService;

  beforeEach(async () => {
    const mockCentOpsService = {
      getCentOpsConfigurationByClientId: vi.fn().mockImplementation(async (id: string) => {
        if (
          [
            'agent-1',
            'agent-2',
            'complex-sender',
            'complex-recipient',
            '123e4567-e89b-12d3-a456-426614174000',
            '123e4567-e89b-12d3-a456-426614174001',
            '123e4567-e89b-12d3-a456-426614174002',
          ].includes(id)
        ) {
          return {
            clientId: id,
            name: `Test Agent ${id}`,
            status: 'active',
            configuration: {
              test: 'config',
            },
          };
        }
        throw new BadRequestException(`Agent with ID ${id} not found`);
      }),
    };

    const module: TestingModule = await Test.createTestingModule({
      providers: [
        {
          provide: CentOpsService,
          useValue: mockCentOpsService,
        },
        {
          provide: APP_INTERCEPTOR,
          useClass: ClassSerializerInterceptor,
        },
        {
          provide: HttpService,
          useValue: { get: vi.fn() },
        },
        {
          provide: CACHE_MANAGER,
          useValue: { get: vi.fn(), set: vi.fn() },
        },
        {
          provide: SchedulerRegistry,
          useValue: { addCronJob: vi.fn() },
        },
        {
          provide: EventEmitter2,
          useValue: { emit: vi.fn() },
        },
        {
          provide: centOpsConfig.KEY,
          useValue: {
            url: 'http://test-url',
            cronTime: '* * * * *',
          },
        },
        {
          provide: RabbitMQService,
          useValue: { setupQueue: vi.fn(), deleteQueue: vi.fn() },
        },
        {
          provide: 'GLOBAL_VALIDATION_PIPE',
          useFactory: () =>
            new ValidationPipe({
              transform: true,
              whitelist: true,
              forbidNonWhitelisted: false,
            }),
        },
        MessageValidatorService,
      ],
    }).compile();

    // Set up class-validator to use NestJS DI container
    useContainer(module, { fallbackOnErrors: true });

    service = module.get<MessageValidatorService>(MessageValidatorService);
    centOpsService = module.get<CentOpsService>(CentOpsService);

    vi.clearAllMocks();
  });

  it('should be defined', () => {
    expect(service).toBeDefined();
  });

  describe('validateMessage', () => {
    it('should validate a properly formatted message', async () => {
      const messageData = {
        id: '123e4567-e89b-12d3-a456-426614174000',
        senderId: '123e4567-e89b-12d3-a456-426614174001',
        recipientId: '123e4567-e89b-12d3-a456-426614174002',
        timestamp: new Date().toISOString(),
        type: MessageType.Message,
        payload: 'test payload',
      };

      const result = await service.validateMessage(messageData);

      expect(result.message).toBeDefined();
      expect(result.message.id).toBe(messageData.id);
      expect(result.message.senderId).toBe(messageData.senderId);
      expect(result.message.recipientId).toBe(messageData.recipientId);
      expect(result.message.timestamp).toBe(messageData.timestamp);
      expect(result.message.type).toBe(messageData.type);
      expect(result.message.payload).toBe(messageData.payload);
    });

    it('should reject null/undefined message data', async () => {
      await expect(service.validateMessage(null)).rejects.toThrow(BadRequestException);
      await expect(service.validateMessage(undefined)).rejects.toThrow(BadRequestException);
    });

    it('should reject messages with missing required fields', async () => {
      const incompleteMessage = {
        id: '123e4567-e89b-12d3-a456-426614174000',
        recipientId: '123e4567-e89b-12d3-a456-426614174002',
      };

      await expect(service.validateMessage(incompleteMessage)).rejects.toThrow(BadRequestException);
    });

    it('should handle complex message objects with nested properties', async () => {
      const complexMessage = {
        id: '123e4567-e89b-12d3-a456-426614174000',
        senderId: '123e4567-e89b-12d3-a456-426614174001',
        recipientId: '123e4567-e89b-12d3-a456-426614174002',
        timestamp: new Date().toISOString(),
        type: MessageType.Message,
        payload: JSON.stringify({ content: 'nested content', values: [1, 2, 3] }),
      };

      const result = await service.validateMessage(complexMessage);

      expect(result.message).toBeDefined();
      expect(result.message.id).toBe(complexMessage.id);
      expect(result.message.senderId).toBe(complexMessage.senderId);
      expect(result.message.recipientId).toBe(complexMessage.recipientId);
      expect(result.message.timestamp).toBe(complexMessage.timestamp);
      expect(result.message.type).toBe(complexMessage.type);
      expect(result.message.payload).toBe(complexMessage.payload);
    });

    it('should reject completely empty objects', async () => {
      const emptyMessage = {};
      await expect(service.validateMessage(emptyMessage)).rejects.toThrow(BadRequestException);
    });

    it('should reject non-object message types', async () => {
      const nonObjectMessages = ['string message', 123, true, [1, 2, 3]];

      for (const message of nonObjectMessages) {
        await expect(service.validateMessage(message)).rejects.toThrow(BadRequestException);
      }
    });

    it('should validate and transform message to AgentMessageDto, preserving unknown fields', async () => {
      const messageData = {
        id: '123e4567-e89b-12d3-a456-426614174000',
        senderId: '123e4567-e89b-12d3-a456-426614174001',
        recipientId: '123e4567-e89b-12d3-a456-426614174002',
        timestamp: new Date().toISOString(),
        type: MessageType.Message,
        payload: 'test payload',
        extraField: 'should be preserved',
      };

      const result = await service.validateMessage(messageData);

      expect(result.message).toBeDefined();
      expect(result.message.id).toBe(messageData.id);
      expect(result.message.senderId).toBe(messageData.senderId);
      expect(result.message.recipientId).toBe(messageData.recipientId);
      expect(result.message.timestamp).toBe(messageData.timestamp);
      expect(result.message.type).toBe(messageData.type);
      expect(result.message.payload).toBe(messageData.payload);
      expect((result.message as any).extraField).toBe(messageData.extraField);
    });

    it('should throw if senderId does not exist', async () => {
      const messageData = {
        id: '123e4567-e89b-12d3-a456-426614174000',
        senderId: '123e4567-e89b-12d3-a456-426614174099',
        recipientId: '123e4567-e89b-12d3-a456-426614174002',
        timestamp: new Date().toISOString(),
        type: MessageType.Message,
        payload: 'test payload',
      };

      await expect(service.validateMessage(messageData)).rejects.toThrow(BadRequestException);
    });

    it('should throw if recipientId does not exist', async () => {
      const messageData = {
        id: '123e4567-e89b-12d3-a456-426614174000',
        senderId: '123e4567-e89b-12d3-a456-426614174001',
        recipientId: '123e4567-e89b-12d3-a456-426614174099',
        timestamp: new Date().toISOString(),
        type: MessageType.Message,
        payload: 'test payload',
      };

      await expect(service.validateMessage(messageData)).rejects.toThrow(BadRequestException);
    });

    it('should reject message with invalid timestamp', async () => {
      const messageData = {
        id: '123e4567-e89b-12d3-a456-426614174000',
        senderId: '123e4567-e89b-12d3-a456-426614174001',
        recipientId: '123e4567-e89b-12d3-a456-426614174002',
        timestamp: 'invalid-timestamp',
        type: MessageType.Message,
        payload: 'test payload',
      };

      await expect(service.validateMessage(messageData)).rejects.toThrow(BadRequestException);
    });

    it('should reject message with invalid message type', async () => {
      const messageData = {
        id: '123e4567-e89b-12d3-a456-426614174000',
        senderId: '123e4567-e89b-12d3-a456-426614174001',
        recipientId: '123e4567-e89b-12d3-a456-426614174002',
        timestamp: new Date().toISOString(),
        type: 'INVALID_TYPE' as MessageType,
        payload: 'test payload',
      };

      await expect(service.validateMessage(messageData)).rejects.toThrow(BadRequestException);
    });
  });
});<|MERGE_RESOLUTION|>--- conflicted
+++ resolved
@@ -8,14 +8,10 @@
 import { Test, TestingModule } from '@nestjs/testing';
 import { useContainer } from 'class-validator';
 import { beforeEach, describe, expect, it, vi } from 'vitest';
-<<<<<<< HEAD
-import { centOpsConfig } from '../../common/config';
-import { RabbitMQService } from '../../libs/rabbitmq';
+import { centOpsConfig } from '../../common/config/cent-ops.config';
+import { RabbitMQService } from '../../libs/rabbitmq/rabbitmq.service';
 import { CentOpsService } from '../centops/centops.service';
-=======
->>>>>>> 255736e7
 import { MessageValidatorService } from './message-validator.service';
-import { CentOpsService } from '../centops/centops.service';
 
 describe('MessageValidatorService', () => {
   let service: MessageValidatorService;
@@ -50,6 +46,7 @@
 
     const module: TestingModule = await Test.createTestingModule({
       providers: [
+        MessageValidatorService,
         {
           provide: CentOpsService,
           useValue: mockCentOpsService,
@@ -94,7 +91,6 @@
               forbidNonWhitelisted: false,
             }),
         },
-        MessageValidatorService,
       ],
     }).compile();
 
