--- conflicted
+++ resolved
@@ -11,17 +11,14 @@
 import { Server, Socket } from 'socket.io';
 import { AgentEventNames, ValidationErrorDto } from '@dmr/shared';
 import { AuthService } from '../auth/auth.service';
-<<<<<<< HEAD
 import { RabbitMQService } from '../../libs/rabbitmq/rabbitmq.service';
 import { RabbitMQMessageService } from '../../libs/rabbitmq/rabbitmq-message.service';
 import { MessageValidatorService } from './message-validator.service';
-=======
 import { RabbitMQService } from '../../libs/rabbitmq';
 import { CentOpsService } from '../centops/centops.service';
 import { AgentEventNames, CentOpsEvent } from '@dmr/shared';
 import { OnEvent } from '@nestjs/event-emitter';
 import { CentOpsConfigurationDifference } from '../centops/interfaces/cent-ops-configuration-difference.interface';
->>>>>>> 978e6538
 
 @WebSocketGateway({
   connectionStateRecovery: {
@@ -38,12 +35,9 @@
   constructor(
     private readonly authService: AuthService,
     private readonly rabbitService: RabbitMQService,
-<<<<<<< HEAD
     private readonly messageValidator: MessageValidatorService,
     private readonly rabbitMQMessageService: RabbitMQMessageService,
-=======
     private readonly centOpsService: CentOpsService,
->>>>>>> 978e6538
   ) {}
 
   async handleConnection(@ConnectedSocket() client: Socket): Promise<void> {
@@ -79,7 +73,6 @@
     this.logger.log(`Agent disconnected: ${agentId} (Socket ID: ${client.id})`);
   }
 
-<<<<<<< HEAD
   @SubscribeMessage(AgentEventNames.MESSAGE_TO_DMR_SERVER)
   async handleMessage(
     @ConnectedSocket() client: Socket,
@@ -149,17 +142,5 @@
         `Unexpected error processing message: ${error instanceof Error ? error.message : 'Unknown error'}`,
       );
     }
-=======
-  @OnEvent(CentOpsEvent.UPDATED)
-  onAgentConfigUpdate(data: CentOpsConfigurationDifference): void {
-    this.server.emit(AgentEventNames.PARTIAL_AGENT_LIST, [...data.added, ...data.deleted]);
-
-    this.logger.log('Agent configurations updated and emitted to all connected clients');
-  }
-
-  @SubscribeMessage('messageToDMR')
-  handleMessage(@ConnectedSocket() client: Socket, @MessageBody() data: string): void {
-    this.logger.log(`${client.id} sent message to DMR: ${data}`);
->>>>>>> 978e6538
   }
 }