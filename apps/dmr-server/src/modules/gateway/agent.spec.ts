--- conflicted
+++ resolved
@@ -1,21 +1,13 @@
 import { Test, TestingModule } from '@nestjs/testing';
 import { AuthService } from '../auth/auth.service';
 import { RabbitMQService } from '../../libs/rabbitmq';
-<<<<<<< HEAD
-import { BadRequestException, Logger } from '@nestjs/common';
-=======
 import { CentOpsService } from '../centops/centops.service';
 import { Logger } from '@nestjs/common';
->>>>>>> 978e6538
 import { Server, Socket } from 'socket.io';
 import { beforeEach, describe, it, expect, vi, afterEach } from 'vitest';
-import { AgentMessageDto, JwtPayload } from '@dmr/shared';
+import { JwtPayload } from '@dmr/shared';
 import { AgentGateway } from './agent.gateway';
-<<<<<<< HEAD
-import { MessageValidatorService } from './message-validator.service';
-=======
 import { AgentEventNames } from '@dmr/shared';
->>>>>>> 978e6538
 
 declare module 'socket.io' {
   interface Socket {
@@ -32,13 +24,8 @@
   unsubscribe: vi.fn(),
 };
 
-<<<<<<< HEAD
-const mockMessageValidatorService = {
-  validateMessage: vi.fn(),
-=======
 const mockCentOpsService = {
   getCentOpsConfigurations: vi.fn(),
->>>>>>> 978e6538
 };
 
 describe('AgentGateway', () => {
@@ -48,7 +35,6 @@
   let centOpsService: CentOpsService;
   let loggerSpy: ReturnType<typeof vi.spyOn>;
   let loggerErrorSpy: ReturnType<typeof vi.spyOn>;
-  let loggerWarnSpy: ReturnType<typeof vi.spyOn>;
   let serverMock: Server;
 
   const createMockSocket = (token?: string, agentPayload?: any, id?: string): Socket => {
@@ -80,24 +66,9 @@
     const module: TestingModule = await Test.createTestingModule({
       providers: [
         AgentGateway,
-<<<<<<< HEAD
-        {
-          provide: AuthService,
-          useValue: mockAuthService,
-        },
-        {
-          provide: RabbitMQService,
-          useValue: mockRabbitMQService,
-        },
-        {
-          provide: MessageValidatorService,
-          useValue: mockMessageValidatorService,
-        },
-=======
         { provide: AuthService, useValue: mockAuthService },
         { provide: RabbitMQService, useValue: mockRabbitMQService },
         { provide: CentOpsService, useValue: mockCentOpsService },
->>>>>>> 978e6538
       ],
     }).compile();
 
@@ -117,7 +88,6 @@
 
     loggerSpy = vi.spyOn(Logger.prototype, 'log').mockImplementation(() => {});
     loggerErrorSpy = vi.spyOn(Logger.prototype, 'error').mockImplementation(() => {});
-    loggerWarnSpy = vi.spyOn(Logger.prototype, 'warn').mockImplementation(() => {});
 
     vi.clearAllMocks();
   });
@@ -125,7 +95,6 @@
   afterEach(() => {
     loggerSpy.mockRestore();
     loggerErrorSpy.mockRestore();
-    loggerWarnSpy.mockRestore();
     vi.restoreAllMocks();
   });
 
@@ -330,23 +299,12 @@
       expect(rabbitService.subscribe).toHaveBeenCalledWith(undefined);
     });
 
-<<<<<<< HEAD
-    it('should handle RabbitMQ unsubscribe failure gracefully', async () => {
-      const mockAgentId = 'agent-456';
-      const client = createMockSocket(undefined, { sub: mockAgentId }, 'mockSocketId102');
-      const rabbitmqError = new Error('Failed to unsubscribe');
-
-      mockRabbitMQService.unsubscribe.mockRejectedValueOnce(rabbitmqError);
-
-      await expect(gateway.handleDisconnect(client)).rejects.toThrow('Failed to unsubscribe');
-=======
     it('should propagate disconnect errors', async () => {
       const client = createMockSocket('bad.token');
       client.disconnect = vi.fn().mockImplementation(() => {
         throw new Error('disconnect fail');
       });
       mockAuthService.verifyToken.mockRejectedValueOnce(new Error('fail'));
->>>>>>> 978e6538
 
       await expect(gateway.handleConnection(client)).rejects.toThrow('disconnect fail');
       expect(loggerErrorSpy).toHaveBeenCalled();
@@ -363,54 +321,6 @@
       expect(rabbitService.unsubscribe).toHaveBeenCalledWith('agent-123');
       expect(loggerSpy).toHaveBeenCalledWith(`Agent disconnected: agent-123 (Socket ID: id1)`);
     });
-<<<<<<< HEAD
-  });
-  describe('Error handling edge cases', () => {
-    it('should handle verifyToken throwing non-Error objects', async () => {
-      const token = 'valid.token';
-      const client = createMockSocket(token);
-
-      mockAuthService.verifyToken.mockRejectedValueOnce('String error');
-
-      await gateway.handleConnection(client);
-
-      expect(client.disconnect).toHaveBeenCalledOnce();
-      expect(loggerErrorSpy).toHaveBeenCalledWith(
-        `Error during agent socket connection: ${client.id}`,
-        'AgentGateway',
-      );
-    });
-
-    it('should handle subscribe being called with undefined sub', async () => {
-      const token = 'valid.token';
-      const client = createMockSocket(token);
-      const payloadWithoutSub = { iat: 123, exp: 123 };
-
-      mockAuthService.verifyToken.mockResolvedValueOnce(payloadWithoutSub as any);
-      mockRabbitMQService.subscribe.mockResolvedValueOnce(true);
-
-      await gateway.handleConnection(client);
-
-      expect(mockRabbitMQService.subscribe).toHaveBeenCalledWith(undefined);
-      expect((client as any).agent).toEqual(payloadWithoutSub);
-    });
-
-    it('should handle client.disconnect throwing an error', async () => {
-      const client = createMockSocket('invalid.token');
-      const disconnectError = new Error('Disconnect failed');
-      client.disconnect = vi.fn().mockImplementation(() => {
-        throw disconnectError;
-      });
-
-      mockAuthService.verifyToken.mockRejectedValueOnce(new Error('Invalid token'));
-
-      await expect(gateway.handleConnection(client)).rejects.toThrow('Disconnect failed');
-
-      expect(loggerErrorSpy).toHaveBeenCalledWith(
-        `Error during agent socket connection: ${client.id}`,
-        'AgentGateway',
-      );
-=======
 
     it('should log even without agent', async () => {
       const client = createMockSocket(undefined, undefined, 'id2');
@@ -470,46 +380,6 @@
       expect(loggerSpy).toHaveBeenCalledWith(`mid sent message to DMR: true`);
       gateway.handleMessage(client, false as any);
       expect(loggerSpy).toHaveBeenCalledWith(`mid sent message to DMR: false`);
->>>>>>> 978e6538
-    });
-  });
-
-  describe('handleMessage', () => {
-    it('should call validateMessage and log the result', async () => {
-      const client = createMockSocket(undefined, { sub: 'testAgent' }, 'messageSocketId');
-      const messageData = { id: 'msg-123', senderId: 'agent-1', recipientId: 'agent-2' };
-      const validatedMessage: AgentMessageDto = {
-        id: 'msg-123',
-        timestamp: new Date().toISOString(),
-        senderId: 'agent-1',
-        recipientId: 'agent-2',
-        payload: 'test payload',
-        type: 'TEST_MESSAGE',
-      };
-
-      mockMessageValidatorService.validateMessage.mockResolvedValueOnce(validatedMessage);
-
-      await gateway.handleMessage(client, messageData);
-
-      expect(mockMessageValidatorService.validateMessage).toHaveBeenCalledWith(messageData);
-      expect(loggerSpy).toHaveBeenCalledWith(
-        `Received valid message from agent ${validatedMessage.senderId} to ${validatedMessage.recipientId} (ID: ${validatedMessage.id})`,
-      );
-    });
-
-    it('should handle validation errors appropriately', async () => {
-      const client = createMockSocket(undefined, { sub: 'testAgent' }, 'messageSocketId');
-      const messageData = { invalid: 'data' };
-      const error = new BadRequestException('Invalid message structure');
-
-      mockMessageValidatorService.validateMessage.mockRejectedValueOnce(error);
-
-      await gateway.handleMessage(client, messageData);
-
-      expect(mockMessageValidatorService.validateMessage).toHaveBeenCalledWith(messageData);
-      expect(loggerWarnSpy).toHaveBeenCalledWith(
-        `Invalid message received: Invalid message structure`,
-      );
     });
   });
 });