import { ConsoleLogger, LogLevel, ValidationPipe } from '@nestjs/common';
import { ConfigService } from '@nestjs/config';
import { NestFactory } from '@nestjs/core';
import { NestExpressApplication } from '@nestjs/platform-express';
import compression from 'compression';
import { setupServer } from 'msw/node';
import { AppModule } from './app.module';
import { APP_CONFIG_TOKEN, AppConfig, GlobalConfig } from './common/config';
import { handlers } from './mocks/handlers/centops.response';

async function bootstrap(): Promise<void> {
  const logger = new ConsoleLogger({
    logLevels: (process.env.LOGGER_LOG_LEVELS?.split(',') as LogLevel[]) || [
      'error',
      'warn',
      'log',
    ],
    timestamp: true,
    colors: process.env.LOGGER_COLORS === 'true',
  });

  const app = await NestFactory.create<NestExpressApplication>(AppModule, {
    cors: true,
    bufferLogs: true,
    logger,
  });

  const configService = app.get<ConfigService<GlobalConfig>>(ConfigService);
  const appConfig = configService.getOrThrow<AppConfig>(APP_CONFIG_TOKEN);

  app.use(compression());
  app.useGlobalPipes(new ValidationPipe({ whitelist: true, forbidNonWhitelisted: true }));

  await app.listen(appConfig.port);

  if (appConfig.environment === 'development') {
    logger.log(`Listening on ${await app.getUrl()}`);
<<<<<<< HEAD
=======
  }

  if (appConfig.mswEnable) {
    logger.log('Mock values enabled');

>>>>>>> 8723f245
    const server = setupServer(...handlers);
    server.listen({
      onUnhandledRequest: 'bypass',
    });
  }
}

void bootstrap();<|MERGE_RESOLUTION|>--- conflicted
+++ resolved
@@ -35,14 +35,11 @@
 
   if (appConfig.environment === 'development') {
     logger.log(`Listening on ${await app.getUrl()}`);
-<<<<<<< HEAD
-=======
   }
 
   if (appConfig.mswEnable) {
     logger.log('Mock values enabled');
 
->>>>>>> 8723f245
     const server = setupServer(...handlers);
     server.listen({
       onUnhandledRequest: 'bypass',
